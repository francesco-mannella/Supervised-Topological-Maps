import torch, torchvision
from torchvision import transforms as T
import math
import numpy as np
import matplotlib.pyplot as plt
from torch.utils.data import Dataset, DataLoader, Subset
from stm.topological_maps import TopologicalMap, Updater
import matplotlib
from matplotlib import gridspec

# matplotlib.use("agg")


def som_training(model, data_loader, epochs):
    """Train a self-organizing map.

    Args:
        model (TopologicalMap): The SOM model to be trained.
        data_loader (object): The data loader object used to feed data to the model.
        epochs (int): The number of epochs to train the model for.
<<<<<<< HEAD
    
    Returns:
        lr_values (list): List of learning rate values for each epoch.
=======

    Returns:
        loss_modulation_values (list): List of learning rate values for each epoch.
>>>>>>> 805a985e
        loss_values (list): List of loss values for each epoch.
        activations_data (list): List of activation data for each epoch.
        weights_data (list): List of weight data for each epoch.
    """
    
    # Initialize hyperparameters
<<<<<<< HEAD
    opt_lr = 0.02
    final_lr_prop = 0.0000001
    lr_gamma = np.exp(np.log(final_lr_prop) / epochs)
    final_std_prop = 0.000001
    std_gamma = np.exp(np.log(final_std_prop) / epochs)
    std_baseline = 1
    
    # Initialize optimizer for model parameters
    optimizer = torch.optim.Adam(model.parameters(), lr=opt_lr)
    
    # Initialize lists to store output values
    lr_values = []
=======
    optimizer_learning_rate = 0.02
    loss_modulation_final = 1e-4
    loss_modulation_gamma = np.exp(np.log(loss_modulation_final) / epochs)
    loss_modulation_scale = 300
    neighborhood_std_final = 1e-4
    neighborhood_std_gamma = np.exp(np.log(neighborhood_std_final) / epochs)
    neighborhood_std_baseline = 0.5*np.sqrt(2)
    neighborhood_std_scale = model.side

    # Initialize som updater 
    updater = Updater(
            model, 
            learning_rate=optimizer_learning_rate,
            mode="som")

    # Initialize lists to store output values
    loss_modulation_values = []
>>>>>>> 805a985e
    loss_values = []
    activations_data = []
    weights_data = []

    # Iterate over epochs
    for epoch in range(epochs):
        running_loss = 0.0
<<<<<<< HEAD
        
        # Calculate standard deviation for current epoch
        std = std_baseline + model.std_init * std_gamma**epoch
        
        # Calculate learning rate for current epoch
        lr = model.std_init * lr_gamma**epoch

        # Iterate over data batches
        for i, data in enumerate(data_loader):
            inputs, _ = data

            optimizer.zero_grad()
            
            # Forward pass through the model
            outputs = model(inputs, std)
            
            # Calculate loss
            sloss =  som_loss(outputs)
            loss = lr * sloss
            
            # Backward pass and update gradients
            loss.backward()
            optimizer.step()

            running_loss += sloss.item()

            # Print loss
            print(f'[{epoch}, {i:5d}] loss: {running_loss:.5f}')
            

        # Append values to corresponding lists
        lr_values.append(lr)
        loss_values.append(running_loss)
        activations_data.append(np.stack(model.get_representation("grid")))
        weights_data.append(np.stack(model.weights.tolist()))
    
    # Return output values
    return lr_values, loss_values, activations_data, weights_data
=======

        # Calculate standard deviation for current epoch
        neighborhood_std = (
            neighborhood_std_baseline
            + neighborhood_std_scale * neighborhood_std_gamma**epoch
        )

        # Calculate learning rate for current epoch
        loss_modulation = loss_modulation_scale * loss_modulation_gamma**epoch

        # Iterate over data batches
        for i, data in enumerate(data_loader):
            inputs,_ = data

            # Forward pass through the model
            outputs = model(inputs)

            # update
            _, loss = updater(outputs, neighborhood_std, loss_modulation )

            running_loss += loss.item()
        running_loss /= i

        # Print loss
        print(f"[epoch: {epoch}] loss: {running_loss:.5f}")

        # Append values to corresponding lists
        loss_modulation_values.append(loss_modulation)
        loss_values.append(running_loss)
        activations_data.append(np.stack(model.get_representation(outputs, "grid")))
        weights_data.append(np.stack(model.weights.tolist()))

    # Return output values
    return loss_modulation_values, loss_values, activations_data, weights_data

>>>>>>> 805a985e

if __name__ == '__main__':

    train = True

    # train parameters
    input_size = 28 * 28
    output_size = 10 * 10
    batch_size = 100
    epochs = 100

    if train == True:

        # Build the dataset and the data loader
        dataset = torchvision.datasets.MNIST(
            '/tmp/mnist',
            train=True,
            download=True,
            transform=T.Compose(
                [
                    T.ToTensor(),
                    T.Lambda(lambda x: torch.flatten(x)),
                    T.Lambda(lambda x: (x - x.min()) / (x.max() - x.min())),
                ]
            ),
        )

        K = 1000   # enter your length here
        subsample_train_indices = torch.randperm(len(dataset))[:K]
        subset = Subset(dataset, indices=subsample_train_indices)
        dataLoader = DataLoader(subset, batch_size=batch_size, shuffle=True)

        # prepare the model and the optimizer
        som = TopologicalMap(input_size=input_size, output_size=output_size)

        # train
        stored_data = som_training(som, dataLoader, epochs=epochs)

        # save

        torch.save(som.state_dict(), "som_mnist.pt")

    else:

        som.load_state_dict(torch.load("som_mnist.pt", weights_only=True))


    # plot the learned weights
    w = (
        som.weights.detach()
        .numpy()
        .reshape(28, 28, 10, 10)
        .transpose(3, 0, 2, 1)
        .reshape(28 * 10, 28 * 10)
    )

    # %%

    fig = plt.figure(figsize=(11, 7))
    spec = gridspec.GridSpec(ncols=14, nrows=10, figure=fig)
    ax1 = fig.add_subplot(spec[:10, :10])
    ax1.imshow(w, cmap=plt.cm.gray)
    sc = ax1.scatter(-1, -1, fc='red', ec='white', s=100)
    ax1.set_xlim(0, 28 * 10)
    ax1.set_ylim(28 * 10, 0)
    ax1.set_xticks([])
    ax1.set_yticks([])
    ax1.set_axis_off()

    ax2 = fig.add_subplot(spec[:4, 10:])
    ax2.set_xlim(0, 28)
    ax2.set_ylim(28, 0)
    ax2.set_xticks([])
    ax2.set_yticks([])
    ax2.set_axis_off()
    img = ax2.imshow(np.zeros([28, 28]), cmap=plt.cm.gray, vmin=0, vmax=1)

    # a generated color
    for x in range(10):
        point = torch.rand(1, 2) * 10 + 0.5
        num = som.backward(point).detach().numpy().ravel()
        sc.set_offsets(point.detach().numpy().ravel() * 28)
        img.set_array(num.reshape(28, 28))

        fig.canvas.draw()
<<<<<<< HEAD
        fig.savefig(f"stm_mnist_{x:04d}.png")

    # %%


    rdata = [d for d, l in subset]
    rdata = [rdata[38], rdata[231]]

    for i in rdata:

        _ = som(i.reshape(1, -1), .8)
        m = np.stack(som.get_representation("grid"))
        
        fig, ax = plt.subplots(2, 1, figsize=(4, 8))
        ax[0].imshow(m.reshape(10, 10), cmap=plt.cm.binary) 
        ax[1].imshow(i.reshape(28, 28), cmap=plt.cm.gray)
        ax[0].set_xticks([])
        ax[0].set_yticks([])
        ax[1].set_xticks([])
        ax[1].set_yticks([])
        plt.show()


=======
        fig.savefig(f'som_mnist_{x:04d}.png')
    
    plt.show()
>>>>>>> 805a985e
<|MERGE_RESOLUTION|>--- conflicted
+++ resolved
@@ -18,35 +18,15 @@
         model (TopologicalMap): The SOM model to be trained.
         data_loader (object): The data loader object used to feed data to the model.
         epochs (int): The number of epochs to train the model for.
-<<<<<<< HEAD
-    
-    Returns:
-        lr_values (list): List of learning rate values for each epoch.
-=======
 
     Returns:
         loss_modulation_values (list): List of learning rate values for each epoch.
->>>>>>> 805a985e
         loss_values (list): List of loss values for each epoch.
         activations_data (list): List of activation data for each epoch.
         weights_data (list): List of weight data for each epoch.
     """
-    
+
     # Initialize hyperparameters
-<<<<<<< HEAD
-    opt_lr = 0.02
-    final_lr_prop = 0.0000001
-    lr_gamma = np.exp(np.log(final_lr_prop) / epochs)
-    final_std_prop = 0.000001
-    std_gamma = np.exp(np.log(final_std_prop) / epochs)
-    std_baseline = 1
-    
-    # Initialize optimizer for model parameters
-    optimizer = torch.optim.Adam(model.parameters(), lr=opt_lr)
-    
-    # Initialize lists to store output values
-    lr_values = []
-=======
     optimizer_learning_rate = 0.02
     loss_modulation_final = 1e-4
     loss_modulation_gamma = np.exp(np.log(loss_modulation_final) / epochs)
@@ -64,7 +44,6 @@
 
     # Initialize lists to store output values
     loss_modulation_values = []
->>>>>>> 805a985e
     loss_values = []
     activations_data = []
     weights_data = []
@@ -72,46 +51,6 @@
     # Iterate over epochs
     for epoch in range(epochs):
         running_loss = 0.0
-<<<<<<< HEAD
-        
-        # Calculate standard deviation for current epoch
-        std = std_baseline + model.std_init * std_gamma**epoch
-        
-        # Calculate learning rate for current epoch
-        lr = model.std_init * lr_gamma**epoch
-
-        # Iterate over data batches
-        for i, data in enumerate(data_loader):
-            inputs, _ = data
-
-            optimizer.zero_grad()
-            
-            # Forward pass through the model
-            outputs = model(inputs, std)
-            
-            # Calculate loss
-            sloss =  som_loss(outputs)
-            loss = lr * sloss
-            
-            # Backward pass and update gradients
-            loss.backward()
-            optimizer.step()
-
-            running_loss += sloss.item()
-
-            # Print loss
-            print(f'[{epoch}, {i:5d}] loss: {running_loss:.5f}')
-            
-
-        # Append values to corresponding lists
-        lr_values.append(lr)
-        loss_values.append(running_loss)
-        activations_data.append(np.stack(model.get_representation("grid")))
-        weights_data.append(np.stack(model.weights.tolist()))
-    
-    # Return output values
-    return lr_values, loss_values, activations_data, weights_data
-=======
 
         # Calculate standard deviation for current epoch
         neighborhood_std = (
@@ -147,7 +86,6 @@
     # Return output values
     return loss_modulation_values, loss_values, activations_data, weights_data
 
->>>>>>> 805a985e
 
 if __name__ == '__main__':
 
@@ -233,32 +171,6 @@
         img.set_array(num.reshape(28, 28))
 
         fig.canvas.draw()
-<<<<<<< HEAD
-        fig.savefig(f"stm_mnist_{x:04d}.png")
-
-    # %%
-
-
-    rdata = [d for d, l in subset]
-    rdata = [rdata[38], rdata[231]]
-
-    for i in rdata:
-
-        _ = som(i.reshape(1, -1), .8)
-        m = np.stack(som.get_representation("grid"))
-        
-        fig, ax = plt.subplots(2, 1, figsize=(4, 8))
-        ax[0].imshow(m.reshape(10, 10), cmap=plt.cm.binary) 
-        ax[1].imshow(i.reshape(28, 28), cmap=plt.cm.gray)
-        ax[0].set_xticks([])
-        ax[0].set_yticks([])
-        ax[1].set_xticks([])
-        ax[1].set_yticks([])
-        plt.show()
-
-
-=======
         fig.savefig(f'som_mnist_{x:04d}.png')
     
     plt.show()
->>>>>>> 805a985e
