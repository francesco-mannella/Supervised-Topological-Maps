import torch
import math
import numpy as np
import matplotlib.pyplot as plt
from torch.utils.data import Dataset, DataLoader
<<<<<<< HEAD
from stm.topological_maps import TopologicalMap, RadialBasis, stm_loss
=======
from stm.topological_maps import TopologicalMap, Updater
>>>>>>> 805a985e


def stm_training(model, data_loader, epochs):
    """Train a supervised topological map.

    Args:
        model (TopologicalMap): Instance of the TopologicalMap class to be trained.
        data_loader (torch.utils.DataLoader): Data loader containing training data.
        epochs (int): Number of epochs to train the model for.
<<<<<<< HEAD
    
    Returns:
        lr_values (list): Learning rates used in each epoch.
=======

    Returns:
        loss_modulation_values (list): Learning rates used in each epoch.
>>>>>>> 805a985e
        loss_values (list): Loss values for each epoch.
        activations_data (list): Activation data obtained during training.
        weights_data (list): Model weights at each epoch.
    """
<<<<<<< HEAD
    
    # Initialize hyperparameters
    opt_lr = 0.2
    final_lr_prop = 1e-8
    lr_gamma = np.exp(np.log(final_lr_prop)/epochs)
    final_std_prop = 1e-8
    std_gamma = np.exp(np.log(final_std_prop)/epochs)
    std_baseline = 0.6

    optimizer = torch.optim.Adam(model.parameters(), lr=opt_lr)
    
    # Initialize lists to store output values
    lr_values = []
    loss_values = []
    activations_data = []
    weights_data = []
=======
>>>>>>> 805a985e

    # Initialize hyperparameters
    optimizer_learning_rate = 0.02
    loss_modulation_final = 0.0000001
    loss_modulation_gamma = np.exp(np.log(loss_modulation_final) / epochs)
    loss_modulation_scale = 1
    neighborhood_std_final = 0.000001
    neighborhood_std_gamma = np.exp(np.log(neighborhood_std_final) / epochs)
    neighborhood_std_baseline = 0.5 * np.sqrt(2)
    neighborhood_std_scale = model.side

    # Initialize som updater
    updater = Updater(model, learning_rate=optimizer_learning_rate, mode="stm")

    # Initialize lists to store output values
    loss_modulation_values = []
    loss_values = []
    activations_data = []
    weights_data = []

    for epoch in range(epochs):
        running_loss = 0.0

        neighborhood_std = (
            neighborhood_std_baseline
            + neighborhood_std_scale * neighborhood_std_gamma**epoch
        )
        loss_modulation = loss_modulation_scale * loss_modulation_gamma**epoch

        for i, data in enumerate(data_loader):

            inputs, labels = data

            # forward
<<<<<<< HEAD
            outputs = model(inputs, std)
            # loss depends also on radial grids centered on label points
            rlabels = radial(labels, 0.1*model.std_init, as_point=True )
            stmloss = stm_loss(outputs, rlabels)
            loss = lr*stmloss
=======
            outputs = model(inputs)
>>>>>>> 805a985e

            # update

            _, loss = updater(
                output=outputs,
                neighborhood_std=neighborhood_std,
                learning_modulation=loss_modulation,
                anchors=labels,
                neighborhood_std_anchors=neighborhood_std_baseline,
            )

            # print statistics
<<<<<<< HEAD

            running_loss += stmloss.item()
            print(f"[{epoch}, {i:5d}] loss: {running_loss:.6f}")


        # Append values to corresponding lists
        lr_values.append(lr)
        loss_values.append(running_loss)
        activations_data.append(np.stack(model.get_representation("grid")))
        weights_data.append(np.stack(model.weights.tolist()))
    
    # Return output values
    return lr_values, loss_values, activations_data, weights_data
=======
            running_loss += loss.item()

        running_loss /= i

        # Print loss
        print(f"[epoch: {epoch}] loss: {running_loss:.5f}")

        # Append values to corresponding lists
        loss_modulation_values.append(loss_modulation)
        loss_values.append(running_loss)
        activations_data.append(np.stack(model.get_representation(outputs, "grid")))
        weights_data.append(np.stack(model.weights.tolist()))

    # Return output values
    return loss_modulation_values, loss_values, activations_data, weights_data

>>>>>>> 805a985e

class ColorDataset(Dataset):
    """
    This dataset contains labeled colors that have been grouped into the six basic colors.
    """

    def __init__(self, size=1000):
        """
        Args:
            size (int): The maximum size of the stack. Defaults to 1000.
        """
        self.colors = np.array(
            [
                [0, 1, 0],  # green
                [0, 0, 1],  # blue
                [1, 0, 0],  # red
                [0, 1, 1],  # cyan
                [1, 1, 0],  # yellow
                [1, 0, 1],  # violet
            ]
        )
        self.grid = np.array(
            [
                [5, 1],
                [1, 8],
                [8, 8],
                [8, 3],
                [2, 3],
                [5, 7],
            ]
        )

        points = np.zeros([size, 3])
        for i in range(size):
            k = i % 6
            points[i, :] = np.maximum(
                0, np.minimum(1, self.colors[k] + 0.2 * np.random.randn(3))
            )

        labels = points.reshape(-1, 1, 3) - self.colors.reshape(1, -1, 3)
        labels = np.linalg.norm(labels, axis=2)
        idcs = np.argmin(labels, axis=1)
        labels = self.grid[idcs, :]
        self.labels = labels
        self.data = points

    def __len__(self):
        return len(self.data)

    def __getitem__(self, idx):
        """
        This method retrieves an item from the list of items.

        Args:
            idx (int): The index of the item to retrieve.
        """
        sample = (
            torch.from_numpy(self.data[idx, :]),
            torch.from_numpy(self.labels[idx, :]),
        )
        return sample


if __name__ == "__main__":

    train = True

    # training parameters
    batch_size = 50
    input_size = 3
    output_size = 100
    epochs = 100

    if train == True:

        # Build the dataset and the data loader
        dataset = ColorDataset(1000)
        dataLoader = DataLoader(dataset, batch_size=batch_size, shuffle=True)

        # prepare the model and the optimizer
        stm = TopologicalMap(input_size=input_size, output_size=output_size)

        # train
        stored_data = stm_training(stm, dataLoader, epochs=epochs)
<<<<<<< HEAD
        
        torch.save(stm, "stm_colormap.pt")
=======

        torch.save(stm.state_dict(), "stm_colormap.pt")

    else:
>>>>>>> 805a985e

        stm.load_state_dict(torch.load("stm_colormap.pt", weights_only=True))

    # %%

    weights = stm.weights.detach()

    # plot the learned weights
    plt.imshow(stm.weights.detach().numpy().reshape(3, 10, 10).transpose(1, 2, 0))

    # plot the label targets
    plt.scatter(*dataset.grid.T[::-1], color=dataset.colors, ec="black", lw=3, s=200)

    # a generated color
    for x in range(10):
        point = torch.rand(1, 2) * 10
        projection = stm.backward(point).detach().numpy().ravel()
        point = point.detach().numpy().ravel()
        plt.scatter(*(point[::-1]), fc=projection, ec="black", s=100)
    plt.xlim([0, 9])
    plt.ylim([0, 9])
    plt.draw()
    plt.savefig("stm_colormap.png")
    plt.show()<|MERGE_RESOLUTION|>--- conflicted
+++ resolved
@@ -3,11 +3,7 @@
 import numpy as np
 import matplotlib.pyplot as plt
 from torch.utils.data import Dataset, DataLoader
-<<<<<<< HEAD
-from stm.topological_maps import TopologicalMap, RadialBasis, stm_loss
-=======
 from stm.topological_maps import TopologicalMap, Updater
->>>>>>> 805a985e
 
 
 def stm_training(model, data_loader, epochs):
@@ -17,38 +13,13 @@
         model (TopologicalMap): Instance of the TopologicalMap class to be trained.
         data_loader (torch.utils.DataLoader): Data loader containing training data.
         epochs (int): Number of epochs to train the model for.
-<<<<<<< HEAD
-    
-    Returns:
-        lr_values (list): Learning rates used in each epoch.
-=======
 
     Returns:
         loss_modulation_values (list): Learning rates used in each epoch.
->>>>>>> 805a985e
         loss_values (list): Loss values for each epoch.
         activations_data (list): Activation data obtained during training.
         weights_data (list): Model weights at each epoch.
     """
-<<<<<<< HEAD
-    
-    # Initialize hyperparameters
-    opt_lr = 0.2
-    final_lr_prop = 1e-8
-    lr_gamma = np.exp(np.log(final_lr_prop)/epochs)
-    final_std_prop = 1e-8
-    std_gamma = np.exp(np.log(final_std_prop)/epochs)
-    std_baseline = 0.6
-
-    optimizer = torch.optim.Adam(model.parameters(), lr=opt_lr)
-    
-    # Initialize lists to store output values
-    lr_values = []
-    loss_values = []
-    activations_data = []
-    weights_data = []
-=======
->>>>>>> 805a985e
 
     # Initialize hyperparameters
     optimizer_learning_rate = 0.02
@@ -83,15 +54,7 @@
             inputs, labels = data
 
             # forward
-<<<<<<< HEAD
-            outputs = model(inputs, std)
-            # loss depends also on radial grids centered on label points
-            rlabels = radial(labels, 0.1*model.std_init, as_point=True )
-            stmloss = stm_loss(outputs, rlabels)
-            loss = lr*stmloss
-=======
             outputs = model(inputs)
->>>>>>> 805a985e
 
             # update
 
@@ -104,21 +67,6 @@
             )
 
             # print statistics
-<<<<<<< HEAD
-
-            running_loss += stmloss.item()
-            print(f"[{epoch}, {i:5d}] loss: {running_loss:.6f}")
-
-
-        # Append values to corresponding lists
-        lr_values.append(lr)
-        loss_values.append(running_loss)
-        activations_data.append(np.stack(model.get_representation("grid")))
-        weights_data.append(np.stack(model.weights.tolist()))
-    
-    # Return output values
-    return lr_values, loss_values, activations_data, weights_data
-=======
             running_loss += loss.item()
 
         running_loss /= i
@@ -135,7 +83,6 @@
     # Return output values
     return loss_modulation_values, loss_values, activations_data, weights_data
 
->>>>>>> 805a985e
 
 class ColorDataset(Dataset):
     """
@@ -220,15 +167,10 @@
 
         # train
         stored_data = stm_training(stm, dataLoader, epochs=epochs)
-<<<<<<< HEAD
-        
-        torch.save(stm, "stm_colormap.pt")
-=======
 
         torch.save(stm.state_dict(), "stm_colormap.pt")
 
     else:
->>>>>>> 805a985e
 
         stm.load_state_dict(torch.load("stm_colormap.pt", weights_only=True))
 
