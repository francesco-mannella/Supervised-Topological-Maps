--- conflicted
+++ resolved
@@ -65,23 +65,6 @@
             inputs = data
 
             # Forward pass through the model
-<<<<<<< HEAD
-            outputs = model(inputs, std)
-            
-            # Calculate loss
-            sloss =  som_loss(outputs)
-            loss = lr * sloss
-            
-            # Backward pass and update gradients
-            loss.backward()
-            optimizer.step()
-
-            running_loss += sloss.item()
-
-            # Print loss
-            print(f'[{epoch}, {i:5d}] loss: {running_loss:.5f}')
-            
-=======
             outputs = model(inputs)
 
             # update
@@ -93,7 +76,6 @@
 
         # Print loss
         print(f"[epoch: {epoch}] loss: {running_loss:.5f}")
->>>>>>> 805a985e
 
         # Append values to corresponding lists
         loss_modulation_values.append(loss_modulation)
@@ -211,13 +193,8 @@
     # Set the x-axis limits
     ax.set_xlim(-epochs * 0.1, epochs * 1.1)
     # Set the y-axis limits
-<<<<<<< HEAD
-    std = 1.1
-    ax.set_ylim(-std * 0.1, std * 1.1)
-=======
     neighborhood_std = 1.1
     ax.set_ylim(-neighborhood_std * 0.1, neighborhood_std * 1.1)
->>>>>>> 805a985e
 
 
 def hinton(matrix, max_weight=None, ax=None):
